from .autotranscript import *
from .transcriber import *
from .audio import *
from .transcript_exporter import *
from .diarisation import *

from .misc import *

from .cli import *

<<<<<<< HEAD
from ._version import __version__ 
=======
__version__ = _get_version()
>>>>>>> 815fe92d
<|MERGE_RESOLUTION|>--- conflicted
+++ resolved
@@ -8,8 +8,4 @@
 
 from .cli import *
 
-<<<<<<< HEAD
-from ._version import __version__ 
-=======
-__version__ = _get_version()
->>>>>>> 815fe92d
+from ._version import __version__