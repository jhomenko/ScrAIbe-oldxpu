[build-system]
requires = ["poetry-core>=1.8.0", "poetry-dynamic-versioning>=1.0.0,<2.0.0"]
build-backend = "poetry_dynamic_versioning.backend"

[tool.poetry]
name = "scraibe"
version = "0.0.0"
description = "Transcription tool for audio files based on Whisper and Pyannote"
authors = ["Schmieder, Jacob <jacob.schmieder@dbfz.de>"]
license = "GPL-3.0-or-later"
readme = ["README.md", "LICENSE"]
repository = "https://github.com/JSchmie/ScAIbe"
documentation = "https://jschmie.github.io/ScrAIbe/"
keywords = ["transcription", "audio", "whisper", "pyannote", "speech-to-text", "speech-recognition"]
classifiers = [
                'Development Status :: 4 - Beta',
                'Intended Audience :: Developers',
                'License :: OSI Approved :: GNU General Public License v3 (GPLv3)',
                'Programming Language :: Python :: 3.8',
                'Programming Language :: Python :: 3.9',
                'Programming Language :: Python :: 3.10',
                'Programming Language :: Python :: 3.11',
                'Environment :: GPU :: NVIDIA CUDA :: 12 :: 12.1',
                'Topic :: Scientific/Engineering :: Artificial Intelligence'
                ]
packages = [{include = "scraibe"}]
exclude =[
        "__pycache__",
        "*.pyc",
        "test"
        ]
[tool.poetry.dependencies]
python = "^3.9"
tqdm = "^4.66.5"
numpy = "^1.26.4"
<<<<<<< HEAD
openai-whisper = ">=20231117,<20240931"
whisperx = "^3.1.3"
"pyannote.audio" = "^3.1.1"
torch = "^2.3.0"
=======
openai-whisper = "^20231117"
faster-whisper = "^1.0.3"
"pyannote.audio" = "^3.3.1"
torch = "^2.1.2"
>>>>>>> 3851311f

[tool.poetry.group.dev.dependencies]
pytest = "^8.1.1"

[tool.poetry-dynamic-versioning]
enable = true
vcs = "git"
strict = true
format-jinja = """
    {%- if distance == 0 -%}
        {{ serialize_pep440(base) }}
    {%- elif branch == 'develop' -%}
        {{ serialize_pep440(bump_version(base), dev = distance) }}
    {%- else -%}
        {{ serialize_pep440(bump_version(base), dev=distance, metadata=[commit]) }}
    {%- endif -%}
"""

[tool.poetry.group.docs.dependencies]
sphinx = "^7.3.7"
sphinx-rtd-theme = ">=2,<4"
markdown-it-py = {version = "~3.0.0", extras = ["plugins"]}
myst-parser = "^3.0.1"
mdit-py-plugins = "^0.4.1"

[tool.poetry.scripts]
scraibe = "scraibe.cli:cli"

[tool.poetry.extras]
app = ["scraibe-webui"]

[tool.ruff.lint.extend-per-file-ignores]
"__init__.py" = ["E402","F403",'F401']
"scraibe/misc.py" = ["E722"]<|MERGE_RESOLUTION|>--- conflicted
+++ resolved
@@ -33,17 +33,10 @@
 python = "^3.9"
 tqdm = "^4.66.5"
 numpy = "^1.26.4"
-<<<<<<< HEAD
 openai-whisper = ">=20231117,<20240931"
-whisperx = "^3.1.3"
-"pyannote.audio" = "^3.1.1"
-torch = "^2.3.0"
-=======
-openai-whisper = "^20231117"
 faster-whisper = "^1.0.3"
 "pyannote.audio" = "^3.3.1"
 torch = "^2.1.2"
->>>>>>> 3851311f
 
 [tool.poetry.group.dev.dependencies]
 pytest = "^8.1.1"
