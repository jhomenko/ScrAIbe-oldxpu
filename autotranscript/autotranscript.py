"""
AutoTranscribe Class
--------------------

This class serves as the core of the transcription system, responsible for handling
transcription and diarization of audio files. It leverages pretrained models for
speech-to-text (such as Whisper) and speaker diarization (such as pyannote.audio),
providing an accessible interface for audio processing tasks such as transcription,
speaker separation, and timestamping.

By encapsulating the complexities of underlying models, it allows for straightforward
integration into various applications, ranging from transcription services to voice assistants.

Available Classes:
- AutoTranscribe: Main class for performing transcription and diarization.
                  Includes methods for loading models, processing audio files,
                  and formatting the transcription output.

Usage:
    from .autotranscribe import AutoTranscribe

    model = AutoTranscribe(whisper_model="path/to/whisper/model", dia_model="path/to/diarisation/model")
    transcript = model.transcribe("path/to/audiofile.wav")
"""

# Standard Library Imports
import os
from glob import iglob
import re
from subprocess import run
from typing import TypeVar, Union
from warnings import warn

# Third-Party Imports
import torch
from numpy import ndarray
from tqdm import trange

# Application-Specific Imports
from .audio import AudioProcessor
from .diarisation import Diariser
from .transcriber import Transcriber, whisper
from .transcript_exporter import Transcript

DiarisationType = TypeVar('DiarisationType')


class AutoTranscribe:
    """
    AutoTranscribe is a class responsible for managing the transcription and diarization of audio files.
    It serves as the core of the transcription system, incorporating pretrained models
    for speech-to-text (such as Whisper) and speaker diarization (such as pyannote.audio),
    allowing for comprehensive audio processing.

    Attributes:
        transcriber (Transcriber): The transcriber object to handle transcription.
        diariser (Diariser): The diariser object to handle diarization.
    
    Methods:
        __init__: Initializes the AutoTranscribe class with appropriate models.
        transcribe: Transcribes an audio file using the whisper model and pyannote diarization model.
        remove_audio_file: Removes the original audio file to avoid disk space issues or ensure data privacy.
        get_audio_file: Gets an audio file as an AudioProcessor object.
    """
    def __init__(self,
                whisper_model: Union[bool, str, whisper] = None,
                dia_model : Union[bool, str, DiarisationType] = None,
                **kwargs) -> None:
        """Initializes the AutoTranscribe class.

        Args:
            whisper_model (Union[bool, str, whisper], optional): 
                                Path to whisper model or whisper model itself.
            diarisation_model (Union[bool, str, DiarisationType], optional): 
                                Path to pyannote diarization model or model itself.
            **kwargs: Additional keyword arguments for whisper
                        and pyannote diarization models.
        """
        
        if whisper_model is None:
            self.transcriber = Transcriber.load_model("medium")    
        elif isinstance(whisper_model, str):
            self.transcriber = Transcriber.load_model(whisper_model, **kwargs)
        else:
            self.transcriber = whisper_model

        if dia_model is None:
            self.diariser = Diariser.load_model()
        elif isinstance(dia_model, str):
            self.diariser = Diariser.load_model(dia_model, **kwargs)
        else:
            self.diariser = dia_model

        print("AutoTranscribe initialized all models successfully loaded.")
            
    def autotranscribe(self, audio_file : Union[str, torch.Tensor, ndarray],
                   remove_original : bool = False,
                   **kwargs) -> Transcript:
        """
        Transcribes an audio file using the whisper model and pyannote diarization model.

        Args:
            audio_file (Union[str, torch.Tensor, ndarray]): 
                            Path to audio file or a tensor representing the audio.
            remove_original (bool, optional): If True, the original audio file will
                                                be removed after transcription.
            *args: Additional positional arguments for diarization and transcription.
            **kwargs: Additional keyword arguments for diarization and transcription.

        Returns:
            Transcript: A Transcript object containing the transcription,
                        which can be exported to different formats.
        """
        
        # Get audio file as an AudioProcessor object
        audio_file = self.get_audio_file(audio_file)
        
        # Prepare waveform and sample rate for diarization
        dia_audio = {
            "waveform" : audio_file.waveform.reshape(1,len(audio_file.waveform)), 
            "sample_rate": audio_file.sr
            }
       
        print("Starting diarisation.")
        
        diarisation = self.diariser.diarization(dia_audio, **kwargs)
        
        if not diarisation["segments"]:
            warn("No segments found. Try to run transcription without diarisation.")
            transcript = self.transcriber.transcribe(audio_file.waveform, **kwargs)
            
            final_transcript= {"speakers" : ["speaker01"],
                                   "segments" : [0, len(audio_file.waveform)],
                                   "text" : transcript}
            
            return Transcript(final_transcript)
            
        
        print("Diarisation finished. Starting transcription.")
        
        audio_file.sr = torch.Tensor([audio_file.sr]).to(audio_file.waveform.device)
        
        # Transcribe each segment and store the results
        final_transcript = dict()
        
        for i in trange(len(diarisation["segments"]), desc= "Transcribing"):
            
            seg = diarisation["segments"][i]
            
            audio = audio_file.cut(seg[0], seg[1])
            
            transcript = self.transcriber.transcribe(audio, **kwargs)
            
            final_transcript[i] = {"speakers" : diarisation["speakers"][i],
                                   "segments" : seg,
                                   "text" : transcript}
        
        # Remove original file if needed 
        if remove_original:
            if kwargs.get("shred") is True:
                self.remove_audio_file(audio_file, shred=True)
            else:
                self.remove_audio_file(audio_file, shred=False)
            
        return Transcript(final_transcript)

    def diarization(self, audio_file : Union[str, torch.Tensor, ndarray],
                    **kwargs) -> dict:
        """
        Perform diarization on an audio file using the pyannote diarization model.

        Args:
            audio_file (Union[str, torch.Tensor, ndarray]):
                The audio source which can either be a path to the audio file or a tensor representation.
            **kwargs: 
                Additional keyword arguments for diarization.

        Returns:
            dict: 
                A dictionary containing the results of the diarization process.
        """
        
        # Get audio file as an AudioProcessor object
        audio_file = self.get_audio_file(audio_file)
        
        # Prepare waveform and sample rate for diarization
        dia_audio = {
            "waveform" : audio_file.waveform.reshape(1,len(audio_file.waveform)), 
            "sample_rate": audio_file.sr
            }
       
        print("Starting diarisation.")
        
        diarisation = self.diariser.diarization(dia_audio, **kwargs)
        
        return diarisation
    
    def transcribe(self, audio_file : Union[str, torch.Tensor, ndarray],
                    **kwargs):
        """
            Transcribe the provided audio file.

            Args:
                audio_file (Union[str, torch.Tensor, ndarray]):
                    The audio source, which can either be a path or a tensor representation.
                **kwargs: 
                    Additional keyword arguments for transcription.

            Returns:
                str:
                    The transcribed text from the audio source.
        """
        audio_file = self.get_audio_file(audio_file)
        
        return self.transcriber.transcribe(audio_file.waveform, **kwargs)      
    @staticmethod
    def remove_audio_file(audio_file : str,
                          shred : bool = False) -> None:
        """
        Removes the original audio file to avoid disk space issues or ensure data privacy.

        Args:
            audio_file_path (str): Path to the audio file.
            shred (bool, optional): If True, the audio file will be shredded,
                                    not just removed.
        """
        if not os.path.exists(audio_file):
            raise ValueError(f"Audiofile {audio_file} does not exist.")
        
        if shred:
            
            warn("Shredding audiofile can take a long time.", RuntimeWarning)
            
            gen = iglob(f'{audio_file}', recursive=True)
            cmd = ['shred', '-zvu', '-n', '10', f'{audio_file}']
            
            if os.path.isdir(audio_file):
                raise ValueError(f"Audiofile {audio_file} is a directory.")
            
            for file in gen:
                print(f'shredding {file} now\n')
                
                run(cmd , check=True)

        else:
            os.remove(audio_file)
            print(f"Audiofile {audio_file} removed.")
        
        
    
    @staticmethod
    def get_audio_file(audio_file : Union[str, torch.Tensor, ndarray],
                        *args, **kwargs) -> AudioProcessor:
        """Gets an audio file as TorchAudioProcessor.

        Args:
            audio_file (Union[str, torch.Tensor, ndarray]): Path to the audio file or 
                                                        a tensor representing the audio.
            *args: Additional positional arguments.
            **kwargs: Additional keyword arguments.

        Returns:
            AudioProcessor: An object containing the waveform and sample rate in
                            torch.Tensor format.
        """
        
        if isinstance(audio_file, str):
            audio_file = AudioProcessor.from_file(audio_file)   
        
        elif isinstance(audio_file, torch.Tensor):
            audio_file = AudioProcessor(audio_file[0], audio_file[1])
        elif isinstance(audio_file, ndarray):
            audio_file = AudioProcessor(torch.Tensor(audio_file[0]),
                                       audio_file[1])
            
        if not isinstance(audio_file, AudioProcessor):
            raise ValueError(f'Audiofile must be of type AudioProcessor,' \
                             f'not {type(audio_file)}')     
        return audio_file
<<<<<<< HEAD
    
=======


def cli():
    """
    Command-Line Interface (CLI) for the AutoTranscribe class, allowing for user interaction to transcribe 
    and diarize audio files. The function includes arguments for specifying the audio files, model paths, 
    output formats, and other options necessary for transcription.

    This function can be executed from the command line to perform transcription tasks, providing a 
    user-friendly way to access the AutoTranscribe class functionalities.
    """
    from whisper import available_models
    from whisper.utils import get_writer
    from whisper.tokenizer import LANGUAGES , TO_LANGUAGE_CODE
    from .transcriber import WHISPER_DEFAULT_PATH
    from .diarisation import PYANNOTE_DEFAULT_PATH
    
    def str2bool(string):
        str2val = {"True": True, "False": False}
        if string in str2val:
            return str2val[string]
        else:
            raise ValueError(f"Expected one of {set(str2val.keys())}, got {string}")

    parser = argparse.ArgumentParser(formatter_class=argparse.ArgumentDefaultsHelpFormatter)

    parser.add_argument("-f","--audio_files", nargs="+", type=str,
                        help="List of audio files to transcribe.")
    
    parser.add_argument('--start_server', action='store_true',
                        help='Start the Gradio app.')
    
    parser.add_argument("--whisper_model_name", default="medium",
                        help="Name of the Whisper model to use.")

    parser.add_argument("--whisper_model_directory", type=str, default=WHISPER_DEFAULT_PATH,
                        help="Path to save Whisper model files; defaults to ./models/whisper.")

    parser.add_argument("--diarization_directory", type=str, default=PYANNOTE_DEFAULT_PATH,
                        help="Path to the diarization model directory.")

    parser.add_argument("--huggingface_token", default="", type=str,
                        help="HuggingFace token for private model download.")

    parser.add_argument("--allow_download", type=str2bool, default=False,
                        help="Allow model download if not found locally.")

    parser.add_argument("--inference_device",
                        default="cuda" if torch.cuda.is_available() else "cpu",
                        help="Device to use for PyTorch inference.")

    parser.add_argument("--num_threads", type=int, default=0,
                        help="Number of threads used by torch for CPU inference; overrides MKL_NUM_THREADS/OMP_NUM_THREADS.")

    parser.add_argument("--output_directory", "-o", type=str, default=".",
                        help="Directory to save the transcription outputs.")

    parser.add_argument("--output_format", "-f", type=str, default="txt",
                        choices=["txt", "json", "md", "html"],
                        help="Format of the output file; defaults to txt.")

    parser.add_argument("--verbose_output", type=str2bool, default=True,
                        help="Enable or disable progress and debug messages.")

    parser.add_argument("--transcription_task", type=str, default="transcribe",
                        choices=["transcribe", "diarize", "wtranscribe"],
                        help="Choose to perform transcription, diarization, or Whisper transcription.")

    parser.add_argument("--spoken_language", type=str, default=None,
                        choices=sorted(LANGUAGES.keys()) + sorted([k.title() for k in TO_LANGUAGE_CODE.keys()]),
                        help="Language spoken in the audio. Specify None to perform language detection.")

    args = parser.parse_args()

    output_directory = args.output_directory
    num_threads = args.num_threads
    whisper_model_directory = args.whisper_model_directory
    allow_download = args.allow_download
    inference_device = args.inference_device
    whisper_model_name = args.whisper_model_name
    diarization_directory = args.diarization_directory
    huggingface_token = args.huggingface_token
    transcription_task = args.transcription_task
    audio_files = args.audio_files
    spoken_language = args.spoken_language
    output_format = args.output_format
    start_server = args.start_server

    os.makedirs(output_directory, exist_ok=True)

    if num_threads > 0:
        torch.set_num_threads(num_threads)

    whisper_kwargs = {
        "download_root": whisper_model_directory,
        "local": allow_download,
        "device": inference_device
    }

    diarisation_kwargs = {
        "local": allow_download,
        "token": huggingface_token
    }

    model = AutoTranscribe(whisper_model=whisper_model_name,
                           whisper_kwargs=whisper_kwargs,
                           dia_model=diarization_directory,
                           dia_kwargs=diarisation_kwargs)

    if transcription_task == "transcribe":
        for audio in audio_files:
            out = model.transcribe(audio, language=spoken_language)
            basename = audio.split("/")[-1].split(".")[0]
            spath = f"{output_directory}/{basename}.{output_format}"
            out.save(spath)

    # ... include other tasks here ...
    elif transcription_task == "diarize":
        # diarize code here
        pass
    elif transcription_task == "wtranscribe":
        # wtranscribe code here
        pass
    
    if start_server:
        from .app.gradio_app import gradio_app
        gradio_app(model)

if __name__ == "__main__":
    cli()
>>>>>>> 74eb8b8a
<|MERGE_RESOLUTION|>--- conflicted
+++ resolved
@@ -276,138 +276,4 @@
         if not isinstance(audio_file, AudioProcessor):
             raise ValueError(f'Audiofile must be of type AudioProcessor,' \
                              f'not {type(audio_file)}')     
-        return audio_file
-<<<<<<< HEAD
-    
-=======
-
-
-def cli():
-    """
-    Command-Line Interface (CLI) for the AutoTranscribe class, allowing for user interaction to transcribe 
-    and diarize audio files. The function includes arguments for specifying the audio files, model paths, 
-    output formats, and other options necessary for transcription.
-
-    This function can be executed from the command line to perform transcription tasks, providing a 
-    user-friendly way to access the AutoTranscribe class functionalities.
-    """
-    from whisper import available_models
-    from whisper.utils import get_writer
-    from whisper.tokenizer import LANGUAGES , TO_LANGUAGE_CODE
-    from .transcriber import WHISPER_DEFAULT_PATH
-    from .diarisation import PYANNOTE_DEFAULT_PATH
-    
-    def str2bool(string):
-        str2val = {"True": True, "False": False}
-        if string in str2val:
-            return str2val[string]
-        else:
-            raise ValueError(f"Expected one of {set(str2val.keys())}, got {string}")
-
-    parser = argparse.ArgumentParser(formatter_class=argparse.ArgumentDefaultsHelpFormatter)
-
-    parser.add_argument("-f","--audio_files", nargs="+", type=str,
-                        help="List of audio files to transcribe.")
-    
-    parser.add_argument('--start_server', action='store_true',
-                        help='Start the Gradio app.')
-    
-    parser.add_argument("--whisper_model_name", default="medium",
-                        help="Name of the Whisper model to use.")
-
-    parser.add_argument("--whisper_model_directory", type=str, default=WHISPER_DEFAULT_PATH,
-                        help="Path to save Whisper model files; defaults to ./models/whisper.")
-
-    parser.add_argument("--diarization_directory", type=str, default=PYANNOTE_DEFAULT_PATH,
-                        help="Path to the diarization model directory.")
-
-    parser.add_argument("--huggingface_token", default="", type=str,
-                        help="HuggingFace token for private model download.")
-
-    parser.add_argument("--allow_download", type=str2bool, default=False,
-                        help="Allow model download if not found locally.")
-
-    parser.add_argument("--inference_device",
-                        default="cuda" if torch.cuda.is_available() else "cpu",
-                        help="Device to use for PyTorch inference.")
-
-    parser.add_argument("--num_threads", type=int, default=0,
-                        help="Number of threads used by torch for CPU inference; overrides MKL_NUM_THREADS/OMP_NUM_THREADS.")
-
-    parser.add_argument("--output_directory", "-o", type=str, default=".",
-                        help="Directory to save the transcription outputs.")
-
-    parser.add_argument("--output_format", "-f", type=str, default="txt",
-                        choices=["txt", "json", "md", "html"],
-                        help="Format of the output file; defaults to txt.")
-
-    parser.add_argument("--verbose_output", type=str2bool, default=True,
-                        help="Enable or disable progress and debug messages.")
-
-    parser.add_argument("--transcription_task", type=str, default="transcribe",
-                        choices=["transcribe", "diarize", "wtranscribe"],
-                        help="Choose to perform transcription, diarization, or Whisper transcription.")
-
-    parser.add_argument("--spoken_language", type=str, default=None,
-                        choices=sorted(LANGUAGES.keys()) + sorted([k.title() for k in TO_LANGUAGE_CODE.keys()]),
-                        help="Language spoken in the audio. Specify None to perform language detection.")
-
-    args = parser.parse_args()
-
-    output_directory = args.output_directory
-    num_threads = args.num_threads
-    whisper_model_directory = args.whisper_model_directory
-    allow_download = args.allow_download
-    inference_device = args.inference_device
-    whisper_model_name = args.whisper_model_name
-    diarization_directory = args.diarization_directory
-    huggingface_token = args.huggingface_token
-    transcription_task = args.transcription_task
-    audio_files = args.audio_files
-    spoken_language = args.spoken_language
-    output_format = args.output_format
-    start_server = args.start_server
-
-    os.makedirs(output_directory, exist_ok=True)
-
-    if num_threads > 0:
-        torch.set_num_threads(num_threads)
-
-    whisper_kwargs = {
-        "download_root": whisper_model_directory,
-        "local": allow_download,
-        "device": inference_device
-    }
-
-    diarisation_kwargs = {
-        "local": allow_download,
-        "token": huggingface_token
-    }
-
-    model = AutoTranscribe(whisper_model=whisper_model_name,
-                           whisper_kwargs=whisper_kwargs,
-                           dia_model=diarization_directory,
-                           dia_kwargs=diarisation_kwargs)
-
-    if transcription_task == "transcribe":
-        for audio in audio_files:
-            out = model.transcribe(audio, language=spoken_language)
-            basename = audio.split("/")[-1].split(".")[0]
-            spath = f"{output_directory}/{basename}.{output_format}"
-            out.save(spath)
-
-    # ... include other tasks here ...
-    elif transcription_task == "diarize":
-        # diarize code here
-        pass
-    elif transcription_task == "wtranscribe":
-        # wtranscribe code here
-        pass
-    
-    if start_server:
-        from .app.gradio_app import gradio_app
-        gradio_app(model)
-
-if __name__ == "__main__":
-    cli()
->>>>>>> 74eb8b8a
+        return audio_file